--- conflicted
+++ resolved
@@ -43,11 +43,7 @@
     <DebugType>full</DebugType>
     <Optimize>false</Optimize>
     <OutputPath>bin\Debug\</OutputPath>
-<<<<<<< HEAD
-    <DefineConstants>TRACE;DEBUG;DECOMPILE BINARYMETADATA Forms UE1 UE2 UE3 VENGEANCE SWAT4 UNREAL2 INFINITYBLADE BORDERLANDS2 GOW2 DEBUG_TEST APB SPECIALFORCE2 XIII SINGULARITY THIEF_DS DEUSEX_IW BORDERLANDS MIRRORSEDGE BIOSHOCK HAWKEN UT DISHONORED REMEMBERME ALPHAPROTOCOL VANGUARD TERA MKKE TRANSFORMERS XCOM2 DCUO AA2 SPELLBORN BATMAN MOH ROCKETLEAGUE</DefineConstants>
-=======
-    <DefineConstants>TRACE;DEBUG;DECOMPILE UE4 SWAT4 UNREAL2 INFINITYBLADE BORDERLANDS2 GOW2 DEBUG_TEST APB SPECIALFORCE2 XIII SINGULARITY THIEFDEADLYSHADOWS BORDERLANDS MIRRORSEDGE BIOSHOCK HAWKEN UT DISHONORED REMEMBERME ALPHAPROTOCOL VANGUARD TERA MKKE TRANSFORMERS XCOM2</DefineConstants>
->>>>>>> ab49963c
+    <DefineConstants>TRACE;DEBUG;DECOMPILE BINARYMETADATA Forms UE1 UE2 UE3 UE4 VENGEANCE SWAT4 UNREAL2 INFINITYBLADE BORDERLANDS2 GOW2 DEBUG_TEST APB SPECIALFORCE2 XIII SINGULARITY THIEF_DS DEUSEX_IW BORDERLANDS MIRRORSEDGE BIOSHOCK HAWKEN UT DISHONORED REMEMBERME ALPHAPROTOCOL VANGUARD TERA MKKE TRANSFORMERS XCOM2 DCUO AA2 SPELLBORN BATMAN MOH ROCKETLEAGUE</DefineConstants>
     <ErrorReport>prompt</ErrorReport>
     <WarningLevel>0</WarningLevel>
     <PlatformTarget>AnyCPU</PlatformTarget>
@@ -101,7 +97,7 @@
   <PropertyGroup Condition=" '$(Configuration)|$(Platform)' == 'UnitTest|AnyCPU' ">
     <DebugSymbols>true</DebugSymbols>
     <OutputPath>bin\Test\</OutputPath>
-    <DefineConstants>TRACE;DEBUG;DECOMPILE UE1 UE2 UE3 VENGEANCE SWAT4 UNREAL2 INFINITYBLADE BORDERLANDS2 GOW2 DEBUG_TEST APB SPECIALFORCE2 XIII SINGULARITY THIEF_DS DEUSEX_IW BORDERLANDS MIRRORSEDGE BIOSHOCK HAWKEN UT DISHONORED REMEMBERME ALPHAPROTOCOL VANGUARD TERA MKKE TRANSFORMERS XCOM2 DCUO AA2 SPELLBORN BATMAN</DefineConstants>
+    <DefineConstants>TRACE;DEBUG;DECOMPILE UE1 UE2 UE3 UE4 VENGEANCE SWAT4 UNREAL2 INFINITYBLADE BORDERLANDS2 GOW2 DEBUG_TEST APB SPECIALFORCE2 XIII SINGULARITY THIEF_DS DEUSEX_IW BORDERLANDS MIRRORSEDGE BIOSHOCK HAWKEN UT DISHONORED REMEMBERME ALPHAPROTOCOL VANGUARD TERA MKKE TRANSFORMERS XCOM2 DCUO AA2 SPELLBORN BATMAN</DefineConstants>
     <AllowUnsafeBlocks>true</AllowUnsafeBlocks>
     <WarningLevel>0</WarningLevel>
     <DebugType>full</DebugType>
@@ -256,7 +252,7 @@
   <Import Project="$(MSBuildToolsPath)\Microsoft.CSharp.targets" />
   <ProjectExtensions>
     <VisualStudio>
-      <UserProperties BuildVersion_UpdateAssemblyVersion="True" BuildVersion_UpdateFileVersion="True" BuildVersion_BuildVersioningStyle="None.None.Increment.None" />
+      <UserProperties BuildVersion_BuildVersioningStyle="None.None.Increment.None" BuildVersion_UpdateFileVersion="True" BuildVersion_UpdateAssemblyVersion="True" />
     </VisualStudio>
   </ProjectExtensions>
   <!-- To modify your build process, add your task inside one of the targets below and uncomment it. 
