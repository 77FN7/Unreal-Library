--- conflicted
+++ resolved
@@ -41,13 +41,8 @@
     <DebugSymbols>true</DebugSymbols>
     <DebugType>full</DebugType>
     <Optimize>true</Optimize>
-<<<<<<< HEAD
-    <OutputPath>..\..\..\..\..\..\..\Program Files %28x86%29\UE Explorer\</OutputPath>
-    <DefineConstants>TRACE;DEBUG;DECOMPILE SWAT4 UNREAL2 INFINITYBLADE BORDERLANDS2 GOW2 DEBUG_TEST APB SPECIALFORCE2 XIII SINGULARITY THIEFDEADLYSHADOWS BORDERLANDS MIRRORSEDGE BIOSHOCK HAWKEN UT DISHONORED REMEMBERME ALPHAPROTOCOL VANGUARD TERA MKKE TRANSFORMERS UE4</DefineConstants>
-=======
     <OutputPath>bin\Debug\</OutputPath>
-    <DefineConstants>TRACE;DEBUG;DECOMPILE SWAT4 UNREAL2 INFINITYBLADE BORDERLANDS2 GOW2 DEBUG_TEST APB SPECIALFORCE2 XIII SINGULARITY THIEFDEADLYSHADOWS BORDERLANDS MIRRORSEDGE BIOSHOCK HAWKEN UT DISHONORED REMEMBERME ALPHAPROTOCOL VANGUARD TERA MKKE TRANSFORMERS XCOM2</DefineConstants>
->>>>>>> 6d7ead48
+    <DefineConstants>TRACE;DEBUG;DECOMPILE UE4 SWAT4 UNREAL2 INFINITYBLADE BORDERLANDS2 GOW2 DEBUG_TEST APB SPECIALFORCE2 XIII SINGULARITY THIEFDEADLYSHADOWS BORDERLANDS MIRRORSEDGE BIOSHOCK HAWKEN UT DISHONORED REMEMBERME ALPHAPROTOCOL VANGUARD TERA MKKE TRANSFORMERS XCOM2</DefineConstants>
     <ErrorReport>prompt</ErrorReport>
     <WarningLevel>0</WarningLevel>
     <PlatformTarget>AnyCPU</PlatformTarget>
