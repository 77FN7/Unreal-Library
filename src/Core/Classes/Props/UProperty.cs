--- conflicted
+++ resolved
@@ -31,8 +31,7 @@
 
         [CanBeNull] public UName CategoryName;
 
-        [Obsolete("See CategoryName")]
-        public int CategoryIndex { get; }
+        [Obsolete("See CategoryName")] public int CategoryIndex { get; }
 
         [CanBeNull] public UEnum ArrayEnum { get; private set; }
 
@@ -107,7 +106,6 @@
                 Record("ConfigName", ConfigName);
             }
 #endif
-<<<<<<< HEAD
 #if THIEF_DS || DEUSEX_IW
             if (Package.Build == BuildGeneration.Thief)
             {
@@ -116,64 +114,36 @@
                 Record(nameof(deusFlags), deusFlags);
             }
 #endif
-            if (!Package.IsConsoleCooked())
+            // FIXME: UE4 version
+            if (!Package.IsConsoleCooked() && _Buffer.UE4Version < 160)
             {
                 CategoryName = _Buffer.ReadNameReference();
                 Record(nameof(CategoryName), CategoryName);
-
-                if (Package.Version > 400)
-                {
-                    ArrayEnum = GetIndexObject(_Buffer.ReadObjectIndex()) as UEnum;
-                    Record("ArrayEnum", ArrayEnum);
-                }
-                else
-                {
+            }
+
+            if (Package.Version > 400)
+            {
+                ArrayEnum = GetIndexObject(_Buffer.ReadObjectIndex()) as UEnum;
+                Record("ArrayEnum", ArrayEnum);
+            }
 #if THIEF_DS || DEUSEX_IW
-                    if (Package.Build == BuildGeneration.Thief)
-                    {
-                        short deusInheritedOrRuntimeInstiantiated = _Buffer.ReadInt16();
-                        Record(nameof(deusInheritedOrRuntimeInstiantiated), deusInheritedOrRuntimeInstiantiated);
-                        short deusUnkInt16= _Buffer.ReadInt16();
-                        Record(nameof(deusUnkInt16), deusUnkInt16);
-                    }
-#endif
-=======
-
-            if( !Package.IsConsoleCooked() )
-            {
+            if (Package.Build == BuildGeneration.Thief)
+            {
+                short deusInheritedOrRuntimeInstiantiated = _Buffer.ReadInt16();
+                Record(nameof(deusInheritedOrRuntimeInstiantiated), deusInheritedOrRuntimeInstiantiated);
+                short deusUnkInt16 = _Buffer.ReadInt16();
+                Record(nameof(deusUnkInt16), deusUnkInt16);
+            }
+#endif
 #if UE4
-                // FIXME: Guessed number
-                if( Package.UE4Version < 160 )
-                {
-#endif
-                    CategoryIndex = _Buffer.ReadNameIndex();
-                    Record( "CategoryIndex", CategoryIndex );
-
-                    if( Package.Version > 400 )
-                    {
-                        ArrayEnum = GetIndexObject( _Buffer.ReadObjectIndex() ) as UEnum;
-                        Record( "ArrayEnum", ArrayEnum );
-                    }
-#if UE4
->>>>>>> ab49963c
-                }
-#endif
-            }
-<<<<<<< HEAD
-=======
-			else CategoryIndex = -1;
-
-#if UE4
-            if( Package.UE4Version > 0 )
+            if (_Buffer.UE4Version > 0)
             {
                 // RepNotify function name
                 var repnotifyFunc = _Buffer.ReadNameReference();
-                Record( "RepNotifyFunc", repnotifyFunc );
+                Record("RepNotifyFunc", repnotifyFunc);
                 return;
             }
 #endif
->>>>>>> ab49963c
-
             if (HasPropertyFlag(PropertyFlagsLO.Net))
             {
                 RepOffset = _Buffer.ReadUShort();
@@ -190,7 +160,8 @@
 #endif
             // Appears to be a UE2X feature, it is not present in UE2 builds with no custom LicenseeVersion
             // Albeit DeusEx indicates otherwise?
-            if ((HasPropertyFlag(PropertyFlagsLO.EditorData) && (Package.Build == BuildGeneration.UE2_5 || Package.Build == BuildGeneration.Thief))
+            if ((HasPropertyFlag(PropertyFlagsLO.EditorData) &&
+                 (Package.Build == BuildGeneration.UE2_5 || Package.Build == BuildGeneration.Thief))
                 // No property flag
                 || Package.Build == BuildGeneration.Vengeance)
             {
@@ -204,12 +175,12 @@
                 if (_Buffer.Version < 157)
                 {
                     throw new NotSupportedException("< 157 Spellborn packages are not supported");
-                    
+
                     if (133 < _Buffer.Version)
                     {
                         // idk
                     }
-                    
+
                     if (134 < _Buffer.Version)
                     {
                         int unk32 = _Buffer.ReadInt32();
