--- conflicted
+++ resolved
@@ -12,7 +12,9 @@
     {
         private const int VArchetype = 220;
         public const int VObjectFlagsToULONG = 195;
+
         private const int VSerialSizeConditionless = 249;
+
         // FIXME: Version?
         public const int VNetObjects = 322;
 
@@ -24,8 +26,7 @@
         /// </summary>
         public int SuperIndex { get; private set; }
 
-        [Pure]
-        public UObjectTableItem SuperTable => Owner.GetIndexTable(SuperIndex);
+        [Pure] public UObjectTableItem SuperTable => Owner.GetIndexTable(SuperIndex);
 
         [Pure]
         public string SuperName
@@ -43,8 +44,7 @@
         /// </summary>
         public int ArchetypeIndex { get; private set; }
 
-        [Pure]
-        public UObjectTableItem ArchetypeTable => Owner.GetIndexTable(ArchetypeIndex);
+        [Pure] public UObjectTableItem ArchetypeTable => Owner.GetIndexTable(ArchetypeIndex);
 
         [Pure]
         public string ArchetypeName
@@ -111,11 +111,39 @@
 
         public void Deserialize(IUnrealStream stream)
         {
-<<<<<<< HEAD
+#if UE4
+            if (stream.UE4Version > 0)
+            {
+                ClassIndex = stream.ReadInt32();
+                SuperIndex = stream.ReadInt32();
+                OuterIndex = stream.ReadInt32();
+                ObjectName = stream.ReadNameReference();
+
+                if (stream.UE4Version < 142)
+                {
+                    ArchetypeIndex = stream.ReadInt32();
+                }
+
+                ObjectFlags = stream.ReadUInt32();
+
+                SerialSize = stream.ReadInt32();
+                SerialOffset = stream.ReadInt32();
+                stream.Skip(12); // bForcedExport, bNotForClient, bNotForServer
+                if (stream.UE4Version < 186)
+                {
+                    // GenerationNetObjectCount
+                    stream.Skip(4 * stream.ReadInt32());
+                }
+
+                stream.Skip(16); // PackageGuid
+                stream.Skip(4); // PackageFlags
+                return;
+            }
+#endif
 #if AA2
             // Not attested in packages of LicenseeVersion 32
             if (stream.Package.Build == UnrealPackage.GameBuild.BuildName.AA2 &&
-                stream.Package.LicenseeVersion >= 33)
+                stream.LicenseeVersion >= 33)
             {
                 SuperIndex = stream.ReadObjectIndex();
                 int unkInt = stream.ReadInt32();
@@ -130,39 +158,6 @@
             ClassIndex = stream.ReadObjectIndex();
             SuperIndex = stream.ReadObjectIndex();
             OuterIndex = stream.ReadInt32(); // ObjectIndex, though always written as 32bits regardless of build.
-=======
-#if UE4
-            if( stream.Package.UE4Version > 0 )
-            {
-                ClassIndex = stream.ReadInt32();
-                SuperIndex = stream.ReadInt32();
-                OuterIndex = stream.ReadInt32();
-                ObjectName = stream.ReadNameReference();
-
-                if( stream.Package.UE4Version < 142 )
-                {
-                    ArchetypeIndex = stream.ReadInt32();
-                }
-
-                ObjectFlags = stream.ReadUInt32();
-
-                SerialSize = stream.ReadInt32();
-                SerialOffset = stream.ReadInt32();
-                stream.Skip( 12 );  // bForcedExport, bNotForClient, bNotForServer
-                if( stream.Package.UE4Version < 186 )
-                {
-                    // GenerationNetObjectCount
-                    stream.Skip( 4*stream.ReadInt32() );
-                }
-                stream.Skip( 16 ); // PackageGuid
-                stream.Skip( 4 ); // PackageFlags
-                return;
-            }
-#endif
-            ClassIndex      = stream.ReadObjectIndex();
-            SuperIndex      = stream.ReadObjectIndex();
-            OuterIndex      = stream.ReadInt32(); // ObjectIndex, though always written as 32bits regardless of build.
->>>>>>> ab49963c
 #if BIOSHOCK
             if (stream.Package.Build == UnrealPackage.GameBuild.BuildName.BioShock &&
                 stream.Version >= 132)
@@ -179,7 +174,7 @@
 #if BATMAN
             if (stream.Package.Build == UnrealPackage.GameBuild.BuildName.BatmanUDK)
             {
-                stream.Skip( sizeof(int) );
+                stream.Skip(sizeof(int));
             }
 #endif
 
@@ -187,7 +182,7 @@
 #if BIOSHOCK
             // Like UE3 but without the shifting of flags
             if (stream.Package.Build == UnrealPackage.GameBuild.BuildName.BioShock &&
-                stream.Package.LicenseeVersion >= 40)
+                stream.LicenseeVersion >= 40)
             {
                 ObjectFlags = stream.ReadUInt64();
                 goto streamSerialSize;
@@ -199,7 +194,7 @@
                 ObjectFlags = (ObjectFlags << 32) | stream.ReadUInt32();
             }
 
-            streamSerialSize:
+        streamSerialSize:
             SerialSize = stream.ReadIndex();
             if (SerialSize > 0 || stream.Version >= VSerialSizeConditionless)
             {
@@ -207,7 +202,7 @@
                 // FIXME: Can't change SerialOffset to 64bit due UE Explorer.
 
                 if (stream.Package.Build == UnrealPackage.GameBuild.BuildName.RocketLeague &&
-                    stream.Package.LicenseeVersion >= 22)
+                    stream.LicenseeVersion >= 22)
                 {
                     SerialOffset = stream.ReadIndex();
                     goto streamExportFlags;
@@ -232,7 +227,7 @@
 #endif
 #if TRANSFORMERS
                 && (stream.Package.Build != BuildGeneration.HMS ||
-                    stream.Package.LicenseeVersion < 37)
+                    stream.LicenseeVersion < 37)
 #endif
                )
             {
@@ -244,13 +239,13 @@
             if (stream.Version < 247)
                 return;
 
-            streamExportFlags:
+        streamExportFlags:
             ExportFlags = stream.ReadUInt32();
             if (stream.Version < VNetObjects)
                 return;
 #if TRANSFORMERS
             if (stream.Package.Build == BuildGeneration.HMS &&
-                stream.Package.LicenseeVersion >= 116)
+                stream.LicenseeVersion >= 116)
             {
                 byte flag = stream.ReadByte();
                 if (flag == 0)
